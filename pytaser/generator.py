--- conflicted
+++ resolved
@@ -117,7 +117,7 @@
         init_occ = occs[i][k]
         k_weight = kweights[k]
         factor = k_weight * (init_occ - final_occ)
-        
+
         jdos += factor * gaussian(
             energies, gaussian_width, center=final_energy - init_energy
         )
@@ -168,16 +168,12 @@
         em_matrix_el = em_occ_factor * matrix_el_wout_occ_factor
         both_matrix_el = both_occ_factor * matrix_el_wout_occ_factor
 
-        if dfc.ismear == 0:
-            ismear = -0.1
-        else:
-            ismear = dfc.ismear
         smeared_wout_matrix_el = optics.get_delta(
             x0=decel,
             sigma=sigma,
             nx=dfc.nedos,
             dx=dfc.deltae,
-            ismear=ismear,
+            ismear=dfc.ismear,
         )
 
         absorption = smeared_wout_matrix_el * abs_matrix_el
@@ -256,52 +252,6 @@
         )
         else "dark"
     )
-<<<<<<< HEAD
-=======
-    for ib, jb, ik in tqdm(
-        itertools.product(*iter_idx),
-        total=num_,
-        desc=f"Calculating oscillator strengths (spin {spin_string}, "
-        f"{light_dark_string})",
-    ):
-        ispin = 0 if spin == Spin.up else 1
-        init_energy = eigs_shifted[ib, ik, ispin]
-        final_energy = eigs_shifted[jb, ik, ispin]
-        if final_energy > init_energy:
-            init_occ = occs[ib][ik]
-            final_occ = occs[jb][ik]
-
-            A = (
-                sum(
-                    dfc.cder[ib, jb, ik, ispin, idir]
-                    * np.conjugate(dfc.cder[ib, jb, ik, ispin, idir])
-                    for idir in range(3)
-                )
-                / 3
-            )
-            decel = dfc.eigs[jb, ik, ispin] - dfc.eigs[ib, ik, ispin]
-            matrix_el_wout_occ_factor = np.abs(A) * norm_kweights[ik] * rspin
-            tdm_array[ib, jb, ik] = (
-                np.abs(A) * rspin * decel
-            )  # kweight and occ factor
-            # already accounted for with JDOS
-
-            abs_occ_factor = init_occ * (1 - final_occ)
-            em_occ_factor = (1 - init_occ) * final_occ
-            both_occ_factor = init_occ - final_occ
-
-            abs_matrix_el = abs_occ_factor * matrix_el_wout_occ_factor
-            em_matrix_el = em_occ_factor * matrix_el_wout_occ_factor
-            both_matrix_el = both_occ_factor * matrix_el_wout_occ_factor
-
-            smeared_wout_matrix_el = optics.get_delta(
-                x0=decel,
-                sigma=sigma,
-                nx=dfc.nedos,
-                dx=dfc.deltae,
-                ismear=dfc.ismear,
-            )
->>>>>>> c2ccc13b
 
     args = []
     for ib, jb, ik in itertools.product(*iter_idx):
